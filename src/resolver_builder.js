--- conflicted
+++ resolved
@@ -48,12 +48,8 @@
       method: operation.method,
       url: url,
       json: true,
-<<<<<<< HEAD
       headers: {},
       qs: query
-=======
-      headers: {}
->>>>>>> 8a2208cc
     }
 
     // determine possible payload:
@@ -67,7 +63,6 @@
       options.body = rawPayload
     }
 
-<<<<<<< HEAD
     // use OASGraph options:
     if (typeof data.options === 'object') {
       // headers:
@@ -86,8 +81,6 @@
       }
     }
 
-    // make the call:
-=======
     // do security:
     let {securityRequired, protocol} = getProtocol(operation, ctx, data)
 
@@ -164,7 +157,7 @@
       }
     }
 
->>>>>>> 8a2208cc
+    // make the call:
     console.log(`${options.method.toUpperCase()} ${options.url}`)
     return new Promise((resolve, reject) => {
       request(options, (err, response, body) => {
@@ -185,7 +178,7 @@
   }
 }
 
-function getProtocol (operation, ctx, data) {
+const getProtocol = (operation, ctx, data) => {
   let result = {}
 
   if (typeof operation.securityProtocols === 'object' && Object.keys(operation.securityProtocols).length > 0) {
