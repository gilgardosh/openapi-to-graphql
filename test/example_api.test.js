--- conflicted
+++ resolved
@@ -17,13 +17,10 @@
  * Set up the schema first
  */
 let schema
-let oas = require('./example_oas.json')
+let oas = require('../fixtures/example_oas.json')
 
 beforeAll(() => {
-<<<<<<< HEAD
-=======
   let oas = require('../fixtures/example_oas.json')
->>>>>>> 835ddef5
   return OasGraph.createGraphQlSchema(oas)
     .then(createdSchema => {
       schema = createdSchema
